{
  "name": "@orbs-network/twap-ui-quickswap",
<<<<<<< HEAD
  "version": "1.1.61",
=======
  "version": "2.0.46",
>>>>>>> 62ca0e9d
  "description": "TWAP UI for Quickswap",
  "license": "MIT",
  "author": "Orbs",
  "repository": {
    "type": "git",
    "url": "git+https://github.com/orbs-network/twap-ui.git"
  },
  "main": "./dist/index.js",
  "types": "./dist/index.d.ts",
  "files": [
    "./dist"
  ],
  "scripts": {
    "prettier": "prettier -w '{src,test}/**/*.{ts,tsx,js,jsx,json,sol}'",
    "build": "npm run prettier && rm -rf dist && tsc",
    "start": "npm run prettier && nodemon --ext js,jsx,ts,tsx,json --watch ./src --exec tsc",
    "test": "eslint src"
  },
  "dependencies": {
    "@orbs-network/twap": "^2.0.1",
<<<<<<< HEAD
    "@orbs-network/twap-ui": "^1.1.61",
=======
    "@orbs-network/twap-ui": "^2.0.46",
>>>>>>> 62ca0e9d
    "web3": "1.x"
  },
  "peerDependencies": {
    "react": "*",
    "react-dom": "*"
  },
  "publishConfig": {
    "access": "public"
  },
  "gitHead": "11f21ccf5f7568c421c516b09b470b922854b1e0"
}<|MERGE_RESOLUTION|>--- conflicted
+++ resolved
@@ -1,10 +1,6 @@
 {
   "name": "@orbs-network/twap-ui-quickswap",
-<<<<<<< HEAD
-  "version": "1.1.61",
-=======
   "version": "2.0.46",
->>>>>>> 62ca0e9d
   "description": "TWAP UI for Quickswap",
   "license": "MIT",
   "author": "Orbs",
@@ -25,11 +21,7 @@
   },
   "dependencies": {
     "@orbs-network/twap": "^2.0.1",
-<<<<<<< HEAD
-    "@orbs-network/twap-ui": "^1.1.61",
-=======
     "@orbs-network/twap-ui": "^2.0.46",
->>>>>>> 62ca0e9d
     "web3": "1.x"
   },
   "peerDependencies": {
