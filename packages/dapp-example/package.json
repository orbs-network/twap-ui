{
  "name": "@orbs-network/twap-ui-dapp-example",
<<<<<<< HEAD
  "version": "1.1.61",
=======
  "version": "2.0.46",
>>>>>>> 62ca0e9d
  "private": true,
  "license": "MIT",
  "scripts": {
    "prettier": "prettier -w 'src/**/*.{ts,tsx,js,jsx,json,sol}'",
    "start": "npm run prettier && DISABLE_ESLINT_PLUGIN=true react-scripts start",
    "build": "npm run prettier && DISABLE_ESLINT_PLUGIN=true react-scripts build && cp build/index.html build/404.html"
  },
  "dependencies": {
    "@emotion/react": "^11.13.0",
    "@emotion/styled": "^11.13.0",
    "@mui/material": "^5.16.4",
<<<<<<< HEAD
    "@orbs-network/twap-ui": "^1.1.61",
    "@orbs-network/twap-ui-arbidex": "^1.1.61",
    "@orbs-network/twap-ui-baseswap": "^1.1.61",
    "@orbs-network/twap-ui-chronos": "^1.1.61",
    "@orbs-network/twap-ui-kinetix": "^1.1.61",
    "@orbs-network/twap-ui-lynex": "^1.1.61",
    "@orbs-network/twap-ui-pancake": "^1.1.61",
    "@orbs-network/twap-ui-pangolin": "^1.1.61",
    "@orbs-network/twap-ui-quickswap": "^1.1.61",
    "@orbs-network/twap-ui-spiritswap": "^1.1.61",
    "@orbs-network/twap-ui-spookyswap": "^1.1.61",
    "@orbs-network/twap-ui-stellaswap": "^1.1.61",
    "@orbs-network/twap-ui-sushiswap": "^1.1.61",
    "@orbs-network/twap-ui-syncswap": "^1.1.61",
    "@orbs-network/twap-ui-thena": "^1.1.61",
=======
    "@orbs-network/twap-ui": "^2.0.46",
    "@orbs-network/twap-ui-arbidex": "^2.0.46",
    "@orbs-network/twap-ui-baseswap": "^2.0.46",
    "@orbs-network/twap-ui-chronos": "^2.0.46",
    "@orbs-network/twap-ui-kinetix": "^2.0.46",
    "@orbs-network/twap-ui-lynex": "^2.0.46",
    "@orbs-network/twap-ui-pancake": "^2.0.46",
    "@orbs-network/twap-ui-pangolin": "^2.0.46",
    "@orbs-network/twap-ui-quickswap": "^2.0.46",
    "@orbs-network/twap-ui-spiritswap": "^2.0.46",
    "@orbs-network/twap-ui-spookyswap": "^2.0.46",
    "@orbs-network/twap-ui-stellaswap": "^2.0.46",
    "@orbs-network/twap-ui-sushiswap": "^2.0.46",
    "@orbs-network/twap-ui-syncswap": "^2.0.46",
    "@orbs-network/twap-ui-thena": "^2.0.46",
>>>>>>> 62ca0e9d
    "@tanstack/react-query": "4.x",
    "@tanstack/react-query-devtools": "4.x",
    "@types/react": "18.x",
    "@types/react-dom": "18.x",
    "@types/react-helmet": "6.x",
    "@web3-react/core": "6.x",
    "@web3-react/injected-connector": "6.x",
    "@web3-react/walletconnect-connector": "6.x",
    "react": "18.x",
    "react-dom": "18.x",
    "react-helmet": "6.x",
    "react-router-dom": "6.x",
    "react-virtualized-auto-sizer": "^1.0.7",
    "react-window": "^1.8.8"
  },
  "browserslist": {
    "production": [
      ">0.2%",
      "not dead",
      "not op_mini all"
    ],
    "development": [
      "last 1 chrome version",
      "last 1 firefox version",
      "last 1 safari version"
    ]
  },
  "devDependencies": {
    "@types/react-virtualized-auto-sizer": "^1.0.1",
    "@types/react-window": "^1.8.5"
  }
}<|MERGE_RESOLUTION|>--- conflicted
+++ resolved
@@ -1,10 +1,6 @@
 {
   "name": "@orbs-network/twap-ui-dapp-example",
-<<<<<<< HEAD
-  "version": "1.1.61",
-=======
   "version": "2.0.46",
->>>>>>> 62ca0e9d
   "private": true,
   "license": "MIT",
   "scripts": {
@@ -16,23 +12,6 @@
     "@emotion/react": "^11.13.0",
     "@emotion/styled": "^11.13.0",
     "@mui/material": "^5.16.4",
-<<<<<<< HEAD
-    "@orbs-network/twap-ui": "^1.1.61",
-    "@orbs-network/twap-ui-arbidex": "^1.1.61",
-    "@orbs-network/twap-ui-baseswap": "^1.1.61",
-    "@orbs-network/twap-ui-chronos": "^1.1.61",
-    "@orbs-network/twap-ui-kinetix": "^1.1.61",
-    "@orbs-network/twap-ui-lynex": "^1.1.61",
-    "@orbs-network/twap-ui-pancake": "^1.1.61",
-    "@orbs-network/twap-ui-pangolin": "^1.1.61",
-    "@orbs-network/twap-ui-quickswap": "^1.1.61",
-    "@orbs-network/twap-ui-spiritswap": "^1.1.61",
-    "@orbs-network/twap-ui-spookyswap": "^1.1.61",
-    "@orbs-network/twap-ui-stellaswap": "^1.1.61",
-    "@orbs-network/twap-ui-sushiswap": "^1.1.61",
-    "@orbs-network/twap-ui-syncswap": "^1.1.61",
-    "@orbs-network/twap-ui-thena": "^1.1.61",
-=======
     "@orbs-network/twap-ui": "^2.0.46",
     "@orbs-network/twap-ui-arbidex": "^2.0.46",
     "@orbs-network/twap-ui-baseswap": "^2.0.46",
@@ -48,7 +27,6 @@
     "@orbs-network/twap-ui-sushiswap": "^2.0.46",
     "@orbs-network/twap-ui-syncswap": "^2.0.46",
     "@orbs-network/twap-ui-thena": "^2.0.46",
->>>>>>> 62ca0e9d
     "@tanstack/react-query": "4.x",
     "@tanstack/react-query-devtools": "4.x",
     "@types/react": "18.x",
