import { BigNumber, Token } from "@defi.org/web3-candies";
import { TimeFormat } from "./store/TimeFormat";
import Web3 from "web3";

export interface Store {
  srcToken?: Token;
  srcTokenInfo?: TokenInfo;
  srcTokenAmount?: BigNumber;
  dstTokenInfo?: TokenInfo;
  dstToken?: Token;
  maxDurationMillis: number;
  maxDurationTimeFormat: TimeFormat;
  customInterval: boolean;
  showConfirmation: boolean;
  disclaimerAccepted: boolean;
  limitPrice?: BigNumber;
  isLimitOrder: boolean;
  totalTrades: number;
  customTradeIntervalMillis: number;
  customTradeIntervalTimeFormat: TimeFormat;

  getTradeIntervalMillis: () => number;
  getTradeIntervalTimeFormat: () => TimeFormat;
  getDeadline: () => number;
  getDeadlineUi: () => string;
  getTradeSize: () => BigNumber;
  getDerivedTradeInterval: () => { millis: number; timeFormat: TimeFormat };
  getMinAmountOut: () => BigNumber;

  //actions
  onMaxDurationChange: (timeFormat: TimeFormat, millis: number) => void;
  setSrcToken: (value?: TokenInfo, amount?: BigNumber) => void;
  setSrcTokenAmount: (value?: BigNumber) => void;
  onSrcTokenChange: (value: string) => void;
  setDstToken: (value?: TokenInfo) => void;
  setCustomInterval: (value: boolean) => void;
  onTradeIntervalChange: (timeFormat: TimeFormat, millis: number) => void;
  onTradeSizeChange: (totalTrades: number, token?: Token, amount?: BigNumber) => void;
  toggleLimit: (limitPrice?: BigNumber) => void;
  setLimitPrice: (value?: BigNumber) => void;
  hideLimit: () => void;
  setShowConfirmation: (value: boolean) => void;
  setDisclaimerAccepted: (value: boolean) => void;
  resetLimitPrice: () => void;
  switchTokens: (dstTokenAmount?: BigNumber) => void;
  reset: () => void;
}

export interface Web3State {
  web3?: Web3;
  setWeb3: (web3?: Web3) => void;
  account?: string;
  setAccount: (value?: string) => void;
  chain?: number;
  setChain: (chain?: number) => void;
  integrationChain?: number;
  setIntegrationChain: (value?: number) => void;
  integrationKey?: string;
  setIntegrationKey: (value?: string) => void;
}

export interface TokenInfo {
  symbol: string;
  address: string;
  decimals: number;
  logoUrl?: string;
  isNative?: boolean;
}

export enum OrderStatus {
  Open = "Open",
  Filled = "Filled",
  Expired = "Expired",
  Canceled = "Canceled",
}

export type Order = {
  dstPrice: BigNumber;
  srcToken: Token;
  dstToken: Token;
  srcTokenAmount: BigNumber;
  tradeSize: BigNumber;
  dstMinAmount: BigNumber;
  deadline: number;
  delay: number;
  id: string;
  status: OrderStatus;
  srcFilledAmount: BigNumber;
  time: number;
  tradeIntervalMillis: number;
  createdAtUi: string;
  deadlineUi: string;
  progress: number;
  srcRemainingAmount: BigNumber;
  isMarketOrder: boolean;
  dstAmount: BigNumber;
  prefix: string;
  srcTokenInfo: TokenInfo;
  dstTokenInfo: TokenInfo;
  srcUsdValueUi: string;
  dstUsdValueUi: string;
  srcTokenAmountUi: string;
  dstTokenAmountUi: string;
  tradeSizeAmountUi: string;
  tradeSizeUsdValueUi: string;
  srcFilledAmountUi: string;
  srcRemainingAmountUi: string;
  srcFilledUsdValueUi: string;
  srcRemainingUsdValueUi: string;
};

export interface Translations {
  confirmationDeadlineTooltip: string;
  confirmationtradeIntervalTooltip: string;
  confirmationTradeSizeTooltip: string;
  confirmationTotalTradesTooltip: string;
  confirmationMinDstAmountTootipMarket: string;
  confirmationMinDstAmountTootipLimit: string;
  confirmationOrderType: string;
  confirmationMarketOrderTooltip: string;
  marketPriceTooltip: string;
  limitPriceTooltip: string;
  tradeSizeTooltip: string;
  maxDurationTooltip: string;
  tradeIntervalTootlip: string;
  customIntervalTooltip: string;
  totalTradesTooltip: string;
  connect: string;
  selectTokens: string;
  acceptDisclaimer: string;
  outputWillBeSentTo: string;
  disclaimer1: string;
  disclaimer2: string;
  disclaimer3: string;
  disclaimer4: string;
  disclaimer5: string;
  disclaimer6: string;
  disclaimer7: string;
  link: string;
  days: string;
  hours: string;
  minutes: string;
  seconds: string;
  switchNetwork: string;
  wrap: string;
  approve: string;
  placeOrder: string;
  confirmOrder: string;
  partialFillWarning: string;
  enterAmount: string;
  insufficientFunds: string;
  enterTradeSize: string;
  enterMaxDuration: string;
  enterTradeInterval: string;
  tradeSizeMustBeEqual: string;
  tradeSize: string;
  tradeInterval: string;
  maxDuration: string;
  totalTrades: string;
  deadline: string;
  filled: string;
  remaining: string;
  cancelOrder: string;
  marketOrder: string;
  limitOrder: string;
  limitPrice: string;
  marketPrice: string;
  max: string;
  currentMarketPrice: string;
  from: string;
  to: string;
  none: string;
  orders: string;
  Open: string;
  Filled: string;
  Expired: string;
  Canceled: string;
  noOrdersFound: string;
  confirmTx: string;
  expiration: string;
  orderType: string;
  minReceivedPerTrade: string;
  confirmationLimitPriceTooltip: string;
  ordersTooltip: string;
<<<<<<< HEAD
  totalTradesSliderTooltip: string;
=======
  noOrdersFound1: string;
  poweredBy: string;
>>>>>>> b9ca9c93
}<|MERGE_RESOLUTION|>--- conflicted
+++ resolved
@@ -182,10 +182,6 @@
   minReceivedPerTrade: string;
   confirmationLimitPriceTooltip: string;
   ordersTooltip: string;
-<<<<<<< HEAD
-  totalTradesSliderTooltip: string;
-=======
   noOrdersFound1: string;
   poweredBy: string;
->>>>>>> b9ca9c93
 }