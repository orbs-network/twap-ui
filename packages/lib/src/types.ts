import ConfigJson from "@orbs-network/twap/configs.json";
import { CSSProperties, FC, ReactElement, ReactNode } from "react";
import { IconType } from "@react-icons/all-files";
import Web3 from "web3";
import { useSwapData } from "./hooks";
import { Moment } from "moment";
import { Config, constructSDK, TimeDuration } from "@orbs-network/twap-sdk";

export interface Translations {
  confirmationDeadlineTooltip: string;
  confirmationtradeIntervalTooltip: string;
  confirmationTradeSizeTooltip: string;
  confirmationTotalTradesTooltip: string;
  confirmationMinDstAmountTootipMarket: string;
  confirmationMinDstAmountTootipLimit: string;
  confirmationOrderType: string;
  confirmationMarketOrderTooltip: string;
  marketPriceTooltip: string;
  limitPriceTooltip: string;
  tradeSizeTooltip: string;
  maxDurationTooltip: string;
  tradeIntervalTootlip: string;
  customIntervalTooltip: string;
  totalTradesTooltip: string;
  connect: string;
  selectTokens: string;
  acceptDisclaimer: string;
  outputWillBeSentTo: string;
  disclaimer1: string;
  disclaimer2: string;
  disclaimer3: string;
  disclaimer4: string;
  disclaimer5: string;
  disclaimer6: string;
  disclaimer7: string;
  link: string;
  days: string;
  hours: string;
  minutes: string;
  seconds: string;
  switchNetwork: string;
  wrap: string;
  approve: string;
  placeOrder: string;
  confirmOrder: string;
  partialFillWarning: string;
  enterAmount: string;
  insufficientFunds: string;
  enterTradeSize: string;
  enterTradeInterval: string;
  tradeSizeMustBeEqual: string;
  tradeSize: string;
  tradeInterval: string;
  totalTrades: string;
  deadline: string;
  filled: string;
  remaining: string;
  cancelOrder: string;
  marketOrder: string;
  limitOrder: string;
  limitPrice: string;
  marketPrice: string;
  max: string;
  currentMarketPrice: string;
  from: string;
  to: string;
  none: string;
  orders: string;
  Open: string;
  Completed: string;
  Expired: string;
  Canceled: string;
  noOrdersFound: string;
  confirmTx: string;
  expiration: string;
  orderType: string;
  minReceivedPerTrade: string;
  confirmationLimitPriceTooltip: string;
  ordersTooltip: string;
  noOrdersFound1: string;
  poweredBy: string;
  insertLimitPriceWarning: string;
  unwrap: string;
  balance: string;
  selectToken: string;
  sliderMinSizeTooltip: string;
  loading: string;
  progress: string;
  estimated: string;
  notify: string;
  prtialFillWarning: string;
  prtialFillWarningTooltip: string;
  fillDelayWarning: string;
  fillDelayWarningTooltip: string;
  invalid: string;
  viewOrders: string;
  view: string;
  estimate: string;
  noLiquidity: string;
  outAmountLoading: string;
  feeOnTranferWarning: string;
  maxChunksWarning: string;
  minChunksWarning: string;
  weeks: string;
  price: string;
  minTradeIntervalWarning: string;
  recipient: string;
  accept: string;
  disclaimer: string;
  marketOrderWarning: string;
  limitPriceWarningTitle: string;
  limitPriceWarningTitleInverted: string;
  limitPriceWarningSubtitle: string;
  limitPriceWarningSubtileInverted: string;
  limitPriceMessage: string;
  maxTradeIntervalWarning: string;
  learnMore: string;
  swapOne: string;
  isWorth: string;
  placingOrder: string;
  market: string;
  limit: string;
  txHash: string;
  maxDurationWarning: string;
  minDurationWarning: string;
  expiry: string;
  individualTradeSize: string;
  numberOfTrades: string;
  AverageExecutionPrice: string;
  twapMarket: string;
  limitPriceTooltipLimitPanel: string;
  twapLimit: string;
  twapMarketOrder: string;
}

export type MessageVariant = "error" | "warning" | "info";

export interface BaseComponentProps {
  className?: string;
}

export interface TWAPProps {
  connectedChainId?: number;
  account?: any;
  provider?: any;
  getProvider?: () => any;
  dappTokens?: any;
  maxFeePerGas?: string;
  priorityFeePerGas?: string;
  isDarkTheme?: boolean;
  Tooltip?: FC<TooltipProps>;
  USD?: FC<{ value?: string | number }>;
  onSrcTokenSelected: (token: any) => void;
  onDstTokenSelected: (token: any) => void;
  TokenSelectModal?: any;
  limit?: boolean;
  onTxSubmitted?: (values: OnTxSubmitValues) => void;
  usePriceUSD?: UsePriceUSD;
  useTrade?: UseTrade;
  isMobile?: boolean;
  enableQueryParams?: boolean;
  parsedTokens?: Token[];
  onSwitchTokens?: () => void;
  connect?: () => void;
  isExactAppoval?: boolean;
  fee?: string;
}

export type SelectMeuItem = { text: string; value: string | number };

type UsePriceUSD = (address?: string, token?: Token) => number | string | undefined;

export type StoreOverride = Partial<TwapState>;

export interface TwapContextUIPreferences {
  usdSuffix?: string;
  usdPrefix?: string;
  usdEmptyUI?: ReactNode;
  balanceEmptyUI?: ReactNode;
  getOrdersTabsLabel?: (label: string, amount: number) => string;
  inputPlaceholder?: string;
  qrSize?: number;
  orderTabsToExclude?: string[];
  infoIcon?: any;
  inputLoader?: ReactElement;
  disableThousandSeparator?: boolean;
  input?: {
    showOnLoading?: boolean;
  };
  addressPadding?: AddressPadding;
  tooltipIcon?: ReactNode;
  modal?: {
    styles?: CSSProperties;
  };
}

export type AddressPadding = {
  start: number;
  end: number;
};

export type OnTxSubmitValues = {
  srcToken: Token;
  dstToken: Token;
  srcAmount: string;
  dstUSD: string;
  dstAmount: string;
  txHash: string;
};

<<<<<<< HEAD
export interface HistoryOrder {
  id: number;
  deadline: number;
  createdAt: number;
  srcAmount: string;
  dstMinAmount: string;
  status?: Status;
  srcBidAmount: string;
  fillDelay?: number;
  txHash?: string;
  dstAmount?: string;
  srcFilledAmount?: string;
  dollarValueIn?: string;
  dollarValueOut?: string;
  progress?: number;
  srcTokenAddress?: string;
  dstTokenAddress?: string;
  totalChunks?: number;
  dex?: string;
  exchange?: string;
}

export interface ExtendsOrderHistory extends HistoryOrder {
  srcToken?: Token;
  dstToken?: Token;
}

=======
>>>>>>> 62ca0e9d
type UseTrade = (fromToken?: string, toToken?: string, amount?: string) => { isLoading?: boolean; outAmount?: string };
export interface TwapLibProps {
  srcUsd?: string | number;
  dstUsd?: string | number;
  children: ReactNode;
  chainId?: number;
  account?: any;
  config: Config;
  provider: any;
  translations: Translations;
  priorityFeePerGas?: string;
  maxFeePerGas?: string;
  Components?: TwapComponents;
  dappWToken?: any;
  connect?: () => void;
  askDataParams?: any[];
  storeOverride?: StoreOverride;
  srcToken?: Token;
  dstToken?: Token;
  dappTokens?: any;
  uiPreferences?: TwapContextUIPreferences;
  onSrcTokenSelected: (token: any) => void;
  onDstTokenSelected: (token: any) => void;
  onTxSubmitted?: (values: OnTxSubmitValues) => void;
  marketPrice?: string;
  isMobile?: boolean;
  enableQueryParams?: boolean;
  minNativeTokenBalance?: string;
  isLimitPanel?: boolean;
  parsedTokens?: Token[];
  onSwitchTokens?: () => void;
  isWrongChain?: boolean;
  isExactAppoval?: boolean;
  fee?: string;
  nativeUsd?: string;
  useParsedToken?: (address?: string) => Token | undefined;
  useDappToken?: (address?: string) => any;
}

export type Token = {
  address: string;
  symbol: string;
  decimals: number;
  logoUrl: string;
};

export interface StylesConfig {
  primaryColor?: string;
  textColor: string;
  iconsColor: string;
  tooltipBackground: string;
  tooltipTextColor: string;
  skeletonLoaderBackground?: string;
  spinnerColor: string;
  containerBackground: string;
  cardBackground: string;
  wrapperBackground?: string;
  iconBackground?: string;
  borderColor?: string;
  progressBarColor: string;
  progressBarTrackColor: string;
  orderHistorySelectedTabBackground: string;
  orderHistorySelectedTabColor: string;
  orderHistoryTabColor: string;
  buttonBackground: string;
  buttonColor: string;
  disabledButtonBackground: string;
  disabledButtonColor: string;
  selectTokenBackground: string;
  selectTokenTextColor: string;
  selectedTokenBackground: string;
  selectedTokenTextColor: string;
  selectedTokenBorderColor?: string;
}

export interface TWAPTokenSelectProps {
  onSelect?: (token: any) => void;
  isOpen: boolean;
  onClose: () => void;
  srcTokenSelected?: any;
  dstTokenSelected?: any;
  isSrc?: boolean;
}

export type SwapState = "loading" | "success" | "failed" | "rejected";
export type SwapStep = "createOrder" | "wrap" | "approve";

export interface TwapState {
  swapStep?: SwapStep;
  swapSteps?: SwapStep[];
  swapState?: SwapState;
  srcAmountUi?: string;

  confirmationClickTimestamp?: Moment;
  showConfirmation?: boolean;
  disclaimerAccepted?: boolean;

  typedChunks?: number;
  typedFillDelay: TimeDuration;
  typedDuration?: TimeDuration;

  createOrdertxHash?: string;
  wrapTxHash?: string;
  approveTxHash?: string;
  unwrapTxHash?: string;

  typedLimitPrice?: string;
  isInvertedLimitPrice?: boolean;
  limitPricePercent?: string;
  isMarketOrder?: boolean;

  createOrderSuccess?: boolean;
  wrapSuccess?: boolean;
  approveSuccess?: boolean;

  selectedOrdersTab?: number;

  swapData?: ReturnType<typeof useSwapData>;

<<<<<<< HEAD
  minChunkSizeUsd?: number;
=======
  currentTime: number;
>>>>>>> 62ca0e9d
}

export interface TooltipProps {
  children: ReactNode;
  tooltipText?: string | ReactElement | number;
}

export interface ButtonProps extends React.HTMLAttributes<HTMLElement> {
  children: ReactNode;
  style?: CSSProperties;
  disabled?: boolean;
  onClick: () => void;
  loading?: boolean;
  text?: string;
  allowClickWhileLoading?: boolean;
}

export interface OrderCreated {
  Contract_id: string;
  ask_bidDelay: string;
  ask_data: string;
  ask_deadline: string;
  ask_dstMinAmount: string;
  ask_dstToken: string;
  ask_exchange: string;
  ask_fillDelay: string;
  ask_srcAmount: string;
  ask_srcBidAmount: string;
  ask_srcToken: string;
  blockNumber: string;
  blockTimestamp: string;
  dex: string;
  dollarValueIn: string;
  dstTokenSymbol: string;
  exchange: string;
  id: string;
  maker: string;
  srcTokenSymbol: string;
  timestamp: string;
  transactionHash: string;
}

export type LimitPricePercentProps = {
  text: string;
  selected: boolean;
  onClick: () => void;
};

export type LimitPriceZeroButtonProps = {
  text: string;
  onClick: () => void;
};

export type LimitPriceTitleProps = {
  textLeft: string;
  textRight?: string;
  token?: Token;
  onTokenClick: () => void;
  isSrcToken: boolean;
};

export type LimitPriceTokenSelectProps = {
  token?: Token;
  onClick: () => void;
  isSrcToken: boolean;
};

export type LimitPriceInputProps = { isLoading: boolean; onChange: (value: string) => void; value: string };

export type Step = {
  title: string;
  description?: string;
  link?: {
    url: string;
    text: string;
  };
  Icon?: IconType;
  image?: string;
  status: "pending" | "loading" | "completed" | "disabled";
};

export type LimitSwitchArgs = {
  options: [{ label: "Market"; value: boolean }, { label: "Limit"; value: boolean }];
  selected: boolean;
  onClick: (value: boolean) => void;
};

interface TwapComponents {
  Tooltip?: FC<TooltipProps>;
  Button?: FC<ButtonProps>;
  USD?: FC<{ value?: string | number }>;
}

export interface TWAPContextProps {
  translations: Translations;
  isWrongChain: boolean;
  state: TwapState;
  updateState: (state: Partial<TwapState>) => void;
  uiPreferences: TwapContextUIPreferences;
  Components?: TwapComponents;
  srcToken?: Token;
  dstToken?: Token;
  srcUsd: string | number;
  dstUsd: string | number;
  marketPrice?: string;
  web3?: Web3;
  config: Config;
  account?: string;
  onSrcTokenSelected: (token: any) => void;
  onDstTokenSelected: (token: any) => void;
  onSwitchTokens: () => void;
  isLimitPanel: boolean;
  tokens: Token[];
  maxFeePerGas?: string;
  priorityFeePerGas?: string;
  askDataParams?: any[];
  onTxSubmitted?: (values: OnTxSubmitValues) => void;
  minNativeTokenBalance?: string;
  enableQueryParams?: boolean;
  dappWToken?: Token;
  isExactAppoval?: boolean;
<<<<<<< HEAD
  fee?: string;
  nativeUsd?: string;
  useParsedToken?: (address?: string) => Token | undefined;
  useDappToken?: (address?: string) => any;
}

export enum Status {
  Open = "Open",
  Canceled = "Canceled",
  Completed = "Completed",
  Expired = "Expired",
=======
  twapSDK: ReturnType<typeof constructSDK>;
>>>>>>> 62ca0e9d
}<|MERGE_RESOLUTION|>--- conflicted
+++ resolved
@@ -208,36 +208,6 @@
   txHash: string;
 };
 
-<<<<<<< HEAD
-export interface HistoryOrder {
-  id: number;
-  deadline: number;
-  createdAt: number;
-  srcAmount: string;
-  dstMinAmount: string;
-  status?: Status;
-  srcBidAmount: string;
-  fillDelay?: number;
-  txHash?: string;
-  dstAmount?: string;
-  srcFilledAmount?: string;
-  dollarValueIn?: string;
-  dollarValueOut?: string;
-  progress?: number;
-  srcTokenAddress?: string;
-  dstTokenAddress?: string;
-  totalChunks?: number;
-  dex?: string;
-  exchange?: string;
-}
-
-export interface ExtendsOrderHistory extends HistoryOrder {
-  srcToken?: Token;
-  dstToken?: Token;
-}
-
-=======
->>>>>>> 62ca0e9d
 type UseTrade = (fromToken?: string, toToken?: string, amount?: string) => { isLoading?: boolean; outAmount?: string };
 export interface TwapLibProps {
   srcUsd?: string | number;
@@ -357,11 +327,8 @@
 
   swapData?: ReturnType<typeof useSwapData>;
 
-<<<<<<< HEAD
   minChunkSizeUsd?: number;
-=======
   currentTime: number;
->>>>>>> 62ca0e9d
 }
 
 export interface TooltipProps {
@@ -483,19 +450,9 @@
   enableQueryParams?: boolean;
   dappWToken?: Token;
   isExactAppoval?: boolean;
-<<<<<<< HEAD
+  twapSDK: ReturnType<typeof constructSDK>;
   fee?: string;
   nativeUsd?: string;
-  useParsedToken?: (address?: string) => Token | undefined;
   useDappToken?: (address?: string) => any;
-}
-
-export enum Status {
-  Open = "Open",
-  Canceled = "Canceled",
-  Completed = "Completed",
-  Expired = "Expired",
-=======
-  twapSDK: ReturnType<typeof constructSDK>;
->>>>>>> 62ca0e9d
+  useParsedToken: any;
 }