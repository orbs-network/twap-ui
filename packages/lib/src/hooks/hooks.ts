--- conflicted
+++ resolved
@@ -1,23 +1,13 @@
 import { useTwapContext } from "../context/context";
 import { useCallback, useEffect, useMemo, useState } from "react";
 import BN from "bignumber.js";
-<<<<<<< HEAD
-import { Status, Token } from "../types";
-import { eqIgnoreCase, switchMetaMaskNetwork, isNativeAddress, networks, Abi, erc20, network } from "@defi.org/web3-candies";
-import TwapAbi from "@orbs-network/twap/twap.abi.json";
-import { useNumericFormat } from "react-number-format";
-import { amountBNV2, amountUiV2, formatDecimals, getExplorerUrl, makeElipsisAddress, resetQueryParams } from "../utils";
-import { query } from "./query";
-import { stateActions } from "../context/actions";
-=======
 import { Token } from "../types";
-import { eqIgnoreCase, switchMetaMaskNetwork, isNativeAddress, Abi, erc20 } from "@defi.org/web3-candies";
+import { eqIgnoreCase, switchMetaMaskNetwork, isNativeAddress, Abi, erc20, network } from "@defi.org/web3-candies";
 import { useNumericFormat } from "react-number-format";
 import { amountBNV2, amountUiV2, formatDecimals, getExplorerUrl, makeElipsisAddress } from "../utils";
 import { query, useOrdersHistory } from "./query";
 import { TwapAbi, groupOrdersByStatus, OrderStatus } from "@orbs-network/twap-sdk";
 import { networks } from "../config";
->>>>>>> 62ca0e9d
 
 export const useRefetchBalances = () => {
   const { refetch: refetchSrcBalance } = useSrcBalance();
