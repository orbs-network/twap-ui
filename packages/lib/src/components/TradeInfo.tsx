import { Box, styled } from "@mui/system";
import { ReactNode } from "react";
import { useTwapTranslations } from "../context";
import Label from "../base-components/Label";
import Modal from "../base-components/Modal";
import NumberDisplay from "../base-components/NumberDisplay";
import Text from "../base-components/Text";
import TokenLogo from "../base-components/TokenLogo";
import TokenName from "../base-components/TokenName";
import Tooltip from "../base-components/Tooltip";
import { store } from "../store/store";

export function TradeInfoModal({ onClose, open, children, className = "" }: { onClose: () => void; open: boolean; children: ReactNode; className?: string }) {
  const translations = useTwapTranslations();
  return (
<<<<<<< HEAD
    <Modal disableBackdropClick={true} className={`twap-trade-info-modal ${className}`} open={open} handleClose={onClose} title={translations.confirmTx}>
=======
    <Modal className={`twap-trade-info-modal ${className}`} open={open} handleClose={onClose} title={translations.confirmTx} disableBackdropClick={true}>
>>>>>>> b9ca9c93
      <StyledModalContent className="twap-order-confirmation">{children}</StyledModalContent>
    </Modal>
  );
}

const StyledModalContent = styled(Box)({});

export function ConfirmationExpiration() {
  const translations = useTwapTranslations();

  const deadlineUi = store.useConfirmation().deadlineUi;
  return (
    <StyledRow className="twap-trade-info-row">
      <Label tooltipText={translations.confirmationDeadlineTooltip}>{translations.expiration}</Label>
      <Text>{deadlineUi}</Text>
    </StyledRow>
  );
}

export function ConfirmationOrderType() {
  const isLimitOrder = store.useConfirmation().isLimitOrder;
  const translations = useTwapTranslations();

  return (
    <StyledRow className="twap-trade-info-row">
      <Label tooltipText={translations.confirmationOrderType}>{translations.orderType}</Label>
      <Text>{isLimitOrder ? translations.limitOrder : translations.marketOrder}</Text>
    </StyledRow>
  );
}

export function ConfirmationTradeSize() {
  const translations = useTwapTranslations();
  const { uiTradeSize, srcTokenInfo } = store.useConfirmation();
  return (
    <StyledRow className="twap-trade-info-row">
      <Label tooltipText={translations.confirmationTradeSizeTooltip}>{translations.tradeSize}</Label>
      <StyledTradeSizeRight>
        <TokenName name={srcTokenInfo?.symbol} />
        <TokenLogo logo={srcTokenInfo?.logoUrl} />
        <Text>
          <Tooltip text={uiTradeSize}>
            <NumberDisplay value={uiTradeSize} decimalScale={3} />
          </Tooltip>
        </Text>
      </StyledTradeSizeRight>
    </StyledRow>
  );
}

export function ConfirmationTotalTrades() {
  const { totalTrades } = store.useConfirmation();
  const translations = useTwapTranslations();

  return (
    <StyledRow className="twap-trade-info-row">
      <Label tooltipText={translations.confirmationTotalTradesTooltip}>{translations.totalTrades}</Label>
      <Text>{totalTrades}</Text>
    </StyledRow>
  );
}

export function ConfirmationTradeInterval() {
  const { tradeIntervalUi } = store.useConfirmation();
  const translations = useTwapTranslations();

  return (
    <StyledRow className="twap-trade-info-row">
      <Label tooltipText={translations.confirmationtradeIntervalTooltip}>{translations.tradeInterval}</Label>
      <Text>{tradeIntervalUi}</Text>
    </StyledRow>
  );
}

export function ConfirmationMinimumReceived() {
  const { minAmountOutUi, isLimitOrder, dstTokenInfo } = store.useConfirmation();
  const translations = useTwapTranslations();
  return (
    <StyledRow className="twap-trade-info-row">
      <Label tooltipText={isLimitOrder ? translations.confirmationMinDstAmountTootipLimit : translations.confirmationMinDstAmountTootipMarket}>
        {translations.minReceivedPerTrade}:
      </Label>

      <StyledMinumimReceived>
        <TokenName name={dstTokenInfo?.symbol} />
        <TokenLogo logo={dstTokenInfo?.logoUrl} />
        <Text>
          {isLimitOrder ? (
            <Tooltip text={minAmountOutUi}>
              <NumberDisplay value={minAmountOutUi} decimalScale={3} />
            </Tooltip>
          ) : (
            translations.none
          )}
        </Text>
      </StyledMinumimReceived>
    </StyledRow>
  );
}

const StyledMinumimReceived = styled(Box)({
  display: "flex",
  alignItems: "center",
  gap: 8,
});

const StyledTradeSizeRight = styled(Box)({ display: "flex", alignItems: "center", gap: 10 });

const StyledRow = styled(Box)({
  display: "flex",
  alignItems: "center",
  justifyContent: "space-between",
  width: "100%",
  gap: 20,
  "& .twap-token-logo": {
    width: 22,
    height: 22,
  },
  "& .twap-token-name": {
    fontSize: 14,
  },
});

export const TradeInfoExplanation = () => {
  const translations = useTwapTranslations();
  return (
    <>
      <Text>{translations.disclaimer1}</Text>
      <Text>{translations.disclaimer2}</Text>
      <Text>{translations.disclaimer3}</Text>
      <Text>{translations.disclaimer4}</Text>
      <Text>{translations.disclaimer5}</Text>
      <Text>
        {translations.disclaimer6}
        <a href="https://www.orbs.com/" target="_blank">
          {" "}
          {translations.link}
        </a>
        . {translations.disclaimer7}
        <a href="https://www.orbs.com/" target="_blank">
          {" "}
          {translations.link}
        </a>
        .
      </Text>
    </>
  );
};<|MERGE_RESOLUTION|>--- conflicted
+++ resolved
@@ -13,11 +13,7 @@
 export function TradeInfoModal({ onClose, open, children, className = "" }: { onClose: () => void; open: boolean; children: ReactNode; className?: string }) {
   const translations = useTwapTranslations();
   return (
-<<<<<<< HEAD
-    <Modal disableBackdropClick={true} className={`twap-trade-info-modal ${className}`} open={open} handleClose={onClose} title={translations.confirmTx}>
-=======
     <Modal className={`twap-trade-info-modal ${className}`} open={open} handleClose={onClose} title={translations.confirmTx} disableBackdropClick={true}>
->>>>>>> b9ca9c93
       <StyledModalContent className="twap-order-confirmation">{children}</StyledModalContent>
     </Modal>
   );
