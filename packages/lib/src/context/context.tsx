--- conflicted
+++ resolved
@@ -6,20 +6,10 @@
 import Web3 from "web3";
 import { query } from "../hooks/query";
 import { LimitPriceMessageContent } from "../components";
-<<<<<<< HEAD
-import { defaultCustomFillDelay, MIN_TRADE_INTERVAL_FORMATTED, QUERY_PARAMS, TX_GAS_COST } from "../consts";
-import { getQueryParam, limitPriceFromQueryParams } from "../utils";
-import moment from "moment";
-import { setWeb3Instance } from "@defi.org/web3-candies";
-import { stateActions } from "./actions";
-import BN from "bignumber.js";
-analytics.onModuleImported();
-=======
 import { eqIgnoreCase, setWeb3Instance } from "@defi.org/web3-candies";
 import { constructSDK, DEFAULT_FILL_DELAY } from "@orbs-network/twap-sdk";
-import { Configs } from "@orbs-network/twap-sdk";
-import { useOrderQuery } from "../hooks";
->>>>>>> 62ca0e9d
+import BN from "bignumber.js";
+import { TX_GAS_COST } from "../consts";
 
 export const TwapContext = createContext({} as TWAPContextProps);
 const queryClient = new QueryClient({
@@ -35,53 +25,11 @@
   query.useFeeOnTransfer(srcToken?.address);
   query.useFeeOnTransfer(dstToken?.address);
   query.useAllowance();
-  const { data, error } = useOrderQuery(1953);
-  console.log({ data, error });
 
   return <TwapErrorWrapper>{props.children}</TwapErrorWrapper>;
 };
 
-<<<<<<< HEAD
-const Listener = (props: TwapLibProps) => {
-  const interval = useRef<any>();
-  const { state, updateState } = useTwapContext();
-  const setCustomDuration = stateActions.useSetCustomDuration();
-  useMinChunksSizeUpdater();
-
-  useEffect(() => {
-    if (props.isLimitPanel) {
-      setCustomDuration({ resolution: TimeResolution.Days, amount: 7 });
-    } else {
-      setCustomDuration(undefined);
-    }
-  }, [props.isLimitPanel]);
-
-  useEffect(() => {
-    if (state.showConfirmation && !state.swapState) {
-      updateState({ confirmationClickTimestamp: moment() });
-      interval.current = setInterval(() => {
-        updateState({ confirmationClickTimestamp: moment() });
-      }, 10_000);
-    }
-    return () => clearInterval(interval.current);
-  }, [state.showConfirmation, state.swapState, updateState]);
-
-  useEffect(() => {
-    if (props.config && props.provider && props.account) {
-      analytics.onLibInit(props.config, props.provider, props.account);
-    }
-  }, [props.config, props.provider, props.account]);
-
-  return null;
-};
-
-export const getInitialState = ({ storeOverride = {}, isQueryParamsEnabled }: { storeOverride?: Partial<State>; isQueryParamsEnabled?: boolean }): State => {
-  const tradeIntervalQueryParam = getQueryParam(QUERY_PARAMS.TRADE_INTERVAL);
-  const srcAmountUi = getQueryParam(QUERY_PARAMS.INPUT_AMOUNT);
-  const chunks = getQueryParam(QUERY_PARAMS.TRADES_AMOUNT);
-=======
 export const getInitialState = ({ storeOverride = {}, isQueryParamsEnabled }: { storeOverride?: Partial<TwapState>; isQueryParamsEnabled?: boolean }): TwapState => {
->>>>>>> 62ca0e9d
   return {
     srcAmountUi: "",
     typedFillDelay: DEFAULT_FILL_DELAY,
@@ -182,43 +130,16 @@
         minNativeTokenBalance: props.minNativeTokenBalance,
         enableQueryParams: props.enableQueryParams,
         isExactAppoval: props.isExactAppoval,
-<<<<<<< HEAD
         fee: props.fee,
         nativeUsd: props.nativeUsd,
         useDappToken: props.useDappToken,
         useParsedToken: props.useParsedToken,
-=======
         twapSDK,
->>>>>>> 62ca0e9d
       }}
     >
       <WrappedTwap {...props} />
       <LimitPriceMessageContent />
     </TwapContext.Provider>
-  );
-};
-
-// const logConfig = () => {
-//   const exchange = "0x846f2b29ef314bf3d667981b4ffdadc5b858312a";
-
-//   const res = Object.values(Configs).find((it) => eqIgnoreCase(it.exchangeAddress, exchange));
-//   console.log({ res, Configs });
-// };
-
-const OrdersTest = () => {
-  const { data, fetchNextPage } = query.useAllOrders();
-
-  return (
-    <div>
-      <button onClick={() => fetchNextPage()}>Load more</button>
-      <div>
-        {data?.pages.map((it) =>
-          it.map((it) => {
-            return <div style={{ color: "white" }}>{it.exchange}</div>;
-          }),
-        )}
-      </div>
-    </div>
   );
 };
 
